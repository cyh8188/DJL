--- conflicted
+++ resolved
@@ -1,17 +1,16 @@
 plugins {
-    id "com.github.spotbugs" version "4.2.0" apply false
+    id "com.github.spotbugs" version "2.0.0" apply false
 }
+
+// workaround gradle bug
+ext.SpotBugsTask = com.github.spotbugs.SpotBugsTask
 
 defaultTasks 'build'
 
 allprojects {
     group 'ai.djl'
     boolean isRelease = project.hasProperty("release") || project.hasProperty("staging")
-<<<<<<< HEAD
-    version = "${djl_version}" + (isRelease ? "" : "-SNAPSHOT")
-=======
     version = "0.4.1" + (isRelease ? "" : "-SNAPSHOT")
->>>>>>> 8fc0d9c1
 
     repositories {
         jcenter()
@@ -36,17 +35,12 @@
     sourceCompatibility = 1.8
     targetCompatibility = 1.8
     compileJava.options.encoding = "UTF-8"
-    compileTestJava.options.encoding = "UTF-8"
-    if (JavaVersion.current() != JavaVersion.VERSION_1_8) {
-        compileJava.options.compilerArgs.addAll(["--release", "8"])
-    }
 
     apply from: file("${rootProject.projectDir}/tools/gradle/java-formatter.gradle")
     apply from: file("${rootProject.projectDir}/tools/gradle/check.gradle")
 
     test {
-        // tensorflow mobilenet and resnet require more cpu memory
-        maxHeapSize = "4096m"
+        maxHeapSize = "1024m"
         doFirst {
             if (JavaVersion.current() != JavaVersion.VERSION_1_8) {
                 jvmArgs = [
@@ -68,8 +62,6 @@
             systemProperties System.getProperties()
             systemProperties.remove("user.dir")
             systemProperty "ai.djl.logging.level", "debug"
-            systemProperty "org.slf4j.simpleLogger.defaultLogLevel", "debug"
-            systemProperty "org.slf4j.simpleLogger.log.org.mortbay.log", "warn"
             systemProperty "disableProgressBar", "true"
             systemProperty "nightly", System.getProperty("nightly", "false")
             if (gradle.startParameter.offline) {
@@ -94,4 +86,4 @@
 
 apply from: file("${rootProject.projectDir}/tools/gradle/publish.gradle")
 apply from: file("${rootProject.projectDir}/tools/gradle/jacoco.gradle")
-apply from: file("${rootProject.projectDir}/tools/gradle/release.gradle")+apply from: file("${rootProject.projectDir}/tools/gradle/release.gradle")
