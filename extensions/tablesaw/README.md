# Tabular Dataset Support with Tablesaw

This module contains the tabular dataset support with [Tablesaw](https://github.com/jtablesaw/tablesaw).

The following functions have been implemented:

+ a `TablesawDataset` class extending `RandomAccessDataset` to support for importing tabular datasets in Tablesaw format.

## Documentation

You can build the latest javadocs locally using the following command:

```sh
./gradlew javadoc
```
The javadocs output is built in the `build/doc/javadoc` folder.

## Installation

You can pull the module from the central Maven repository by including the following dependency in your `pom.xml` file:

```xml
<dependency>
    <groupId>ai.djl.tablesaw</groupId>
    <artifactId>tablesaw</artifactId>
<<<<<<< HEAD
    <version>0.18.0</version>
=======
    <version>0.19.0-SNAPSHOT</version>
>>>>>>> 354d07a2
</dependency>
```<|MERGE_RESOLUTION|>--- conflicted
+++ resolved
@@ -23,10 +23,6 @@
 <dependency>
     <groupId>ai.djl.tablesaw</groupId>
     <artifactId>tablesaw</artifactId>
-<<<<<<< HEAD
-    <version>0.18.0</version>
-=======
-    <version>0.19.0-SNAPSHOT</version>
->>>>>>> 354d07a2
+    <version>0.19.0</version>
 </dependency>
 ```