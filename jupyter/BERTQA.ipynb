--- conflicted
+++ resolved
@@ -8,7 +8,7 @@
     "\n",
     "## Introduction\n",
     "\n",
-    "In this tutorial, you walk through running inference using DJL on a [BERT](https://towardsdatascience.com/bert-explained-state-of-the-art-language-model-for-nlp-f8b21a9b6270) QA model trained with MXNet and PyTorch. \n",
+    "In this tutorial, you walk through running inference using DJL on a [BERT](https://towardsdatascience.com/bert-explained-state-of-the-art-language-model-for-nlp-f8b21a9b6270) QA model trained with MXNet. \n",
     "You can provide a question and a paragraph containing the answer to the model. The model is then able to find the best answer from the answer paragraph.\n",
     "\n",
     "Example:\n",
@@ -24,9 +24,7 @@
     "And it picked the right answer:\n",
     "```text\n",
     "A: December 2004\n",
-    "```\n",
-    "\n",
-    "One of the most powerful features of DJL is that it's engine agnostic. Because of this, you can run different backend engines seamlessly. We showcase BERT QA first with an MXNet pre-trained model, then with a PyTorch model."
+    "```\n"
    ]
   },
   {
@@ -46,32 +44,17 @@
    "source": [
     "// %mavenRepo snapshots https://oss.sonatype.org/content/repositories/snapshots/\n",
     "\n",
-<<<<<<< HEAD
-    "%maven ai.djl:api:0.8.0\n",
-    "%maven ai.djl.mxnet:mxnet-engine:0.8.0\n",
-    "%maven ai.djl.mxnet:mxnet-model-zoo:0.8.0\n",
-    "%maven ai.djl.pytorch:pytorch-engine:0.8.0\n",
-    "%maven ai.djl.pytorch:pytorch-model-zoo:0.8.0\n",
-=======
     "%maven ai.djl:api:0.4.0\n",
     "%maven ai.djl.mxnet:mxnet-engine:0.4.0\n",
     "%maven ai.djl:repository:0.4.0\n",
     "%maven ai.djl.mxnet:mxnet-model-zoo:0.4.0\n",
->>>>>>> 8fc0d9c1
     "%maven org.slf4j:slf4j-api:1.7.26\n",
     "%maven org.slf4j:slf4j-simple:1.7.26\n",
     "%maven net.java.dev.jna:jna:5.3.0\n",
-    "\n",
+    "        \n",
     "// See https://github.com/awslabs/djl/blob/master/mxnet/mxnet-engine/README.md\n",
-<<<<<<< HEAD
-    "// and See https://github.com/awslabs/djl/blob/master/pytorch/pytorch-engine/README.md\n",
-    "// for more engine library selection options\n",
-    "%maven ai.djl.mxnet:mxnet-native-auto:1.7.0-backport\n",
-    "%maven ai.djl.pytorch:pytorch-native-auto:1.6.0"
-=======
     "// for more MXNet library selection options\n",
     "%maven ai.djl.mxnet:mxnet-native-auto:1.6.0"
->>>>>>> 8fc0d9c1
    ]
   },
   {
@@ -87,13 +70,18 @@
    "metadata": {},
    "outputs": [],
    "source": [
+    "import java.util.*;\n",
     "import ai.djl.*;\n",
-    "import ai.djl.engine.*;\n",
+    "import ai.djl.inference.*;\n",
+    "import ai.djl.mxnet.zoo.*;\n",
     "import ai.djl.modality.nlp.qa.*;\n",
+    "import ai.djl.mxnet.zoo.nlp.qa.*;\n",
     "import ai.djl.repository.zoo.*;\n",
+    "import ai.djl.ndarray.*;\n",
+    "import ai.djl.ndarray.types.*;\n",
     "import ai.djl.training.util.*;\n",
-    "import ai.djl.inference.*;\n",
-    "import ai.djl.repository.zoo.*;"
+    "import ai.djl.translate.*;\n",
+    "import ai.djl.util.*;"
    ]
   },
   {
@@ -102,10 +90,16 @@
    "source": [
     "Now that all of the prerequisites are complete, start writing code to run inference with this example.\n",
     "\n",
-    "\n",
     "## Load the model and input\n",
     "\n",
-    "**First, load the input**"
+    "The model requires three inputs:\n",
+    "\n",
+    "- word indices: The index of each word in a sentence\n",
+    "- word types: The type index of the word. All Questions will be labelled with 0 and all Answers will be labelled with 1.\n",
+    "- sequence length: You need to limit the length of the input. In this case, the length is 384\n",
+    "- valid length: The actual length of the question and answer tokens\n",
+    "\n",
+    "**First, load the input**\n"
    ]
   },
   {
@@ -119,14 +113,14 @@
     "    \"Which operated between December 2004 and April 2006.\\n\" +\n",
     "    \"It ceased operations after its Japanese distributor folded.\";\n",
     "\n",
-    "QAInput input = new QAInput(question, resourceDocument);"
-   ]
-  },
-  {
-   "cell_type": "markdown",
-   "metadata": {},
-   "source": [
-    "Then load the model and vocabulary. Create a variable `model` by using the `ModelZoo` as shown in the following code."
+    "QAInput input = new QAInput(question, resourceDocument, 384);"
+   ]
+  },
+  {
+   "cell_type": "markdown",
+   "metadata": {},
+   "source": [
+    "Then load the model and vocabulary. Create a variable `model` by using the `ModelZoo` as  shown in the following code. "
    ]
   },
   {
@@ -139,7 +133,7 @@
     "    .optApplication(Application.NLP.QUESTION_ANSWER)\n",
     "    .setTypes(QAInput.class, String.class)\n",
     "    .optFilter(\"backbone\", \"bert\")\n",
-    "    .optEngine(\"MXNet\") // For DJL to use MXNet engine\n",
+    "    .optFilter(\"dataset\", \"book_corpus_wiki_en_uncased\")\n",
     "    .optProgress(new ProgressBar()).build();\n",
     "ZooModel<QAInput, String> model = ModelZoo.loadModel(criteria);"
    ]
@@ -167,42 +161,288 @@
    "cell_type": "markdown",
    "metadata": {},
    "source": [
-    "Running inference on DJL is that easy. Now, let's try the PyTorch engine by specifying PyTorch engine in Criteria.optEngine(\"PyTorch\"). Let's rerun the inference code."
-   ]
-  },
-  {
-   "cell_type": "code",
-   "execution_count": null,
-   "metadata": {},
-   "outputs": [],
-   "source": [
-    "var question = \"When did BBC Japan start broadcasting?\";\n",
-    "var resourceDocument = \"BBC Japan was a general entertainment Channel.\\n\" +\n",
-    "    \"Which operated between December 2004 and April 2006.\\n\" +\n",
-    "    \"It ceased operations after its Japanese distributor folded.\";\n",
-    "\n",
-    "QAInput input = new QAInput(question, resourceDocument);\n",
-    "\n",
-    "Criteria<QAInput, String> criteria = Criteria.builder()\n",
-    "    .optApplication(Application.NLP.QUESTION_ANSWER)\n",
-    "    .setTypes(QAInput.class, String.class)\n",
-    "    .optFilter(\"backbone\", \"bert\")\n",
-    "    .optEngine(\"PyTorch\") // Use PyTorch engine\n",
-    "    .optProgress(new ProgressBar()).build();\n",
-    "ZooModel<QAInput, String> model = ModelZoo.loadModel(criteria);\n",
-    "Predictor<QAInput, String> predictor = model.newPredictor();\n",
-    "String answer = predictor.predict(input);\n",
-    "answer"
-   ]
-  },
-  {
-   "cell_type": "markdown",
-   "metadata": {},
-   "source": [
-    "## Summary\n",
-    "Suprisingly, there are no differences between the PyTorch code snippet and MXNet code snippet. \n",
-    "This is power of DJL. We define a unified API where you can switch to different backend engines on the fly.\n",
-    "Next chapter: Inference with your own BERT: [MXNet](mxnet/load_your_own_mxnet_bert.ipynb) [PyTorch](pytorch/load_your_own_pytorch_bert.ipynb)."
+    "Running inference on DJL is that easy. In the example, you use a model from the `ModelZoo`. However, you can also load the model on your own and use custom classes as the input and output. The process for that is illustrated in greater detail later in this tutorial. "
+   ]
+  },
+  {
+   "cell_type": "markdown",
+   "metadata": {},
+   "source": [
+    "## Dive deep into Translator\n",
+    "\n",
+    "Inference in deep learning is the process of predicting the output for a given input based on a pre-defined model. \n",
+    "DJL abstracts away the whole process for ease of use. It can load the model, perform inference on the input, and provide \n",
+    "output. DJL also allows you to provide user-defined inputs. The workflow looks like the following:\n",
+    "\n",
+    "![image](https://github.com/awslabs/djl/blob/master/examples/docs/img/workFlow.png?raw=true)\n",
+    "\n",
+    "The red block (\"Images\") in the workflow is the input that DJL expects from you. The green block (\"Images \n",
+    "bounding box\") is the output that you expect. Because DJL does not know which input to expect and which output format that you prefer, DJL provides the `Translator` interface so you can define your own \n",
+    "input and output.  \n",
+    "\n",
+    "The `Translator` interface encompasses the two white blocks: Pre-processing and Post-processing. The pre-processing \n",
+    "component converts the user-defined input objects into an NDList, so that the `Predictor` in DJL can understand the \n",
+    "input and make its prediction. Similarly, the post-processing block receives an NDList as the output from the \n",
+    "`Predictor`. The post-processing block allows you to convert the output from the `Predictor` to the desired output \n",
+    "format. \n",
+    "\n",
+    "### Pre-processing\n",
+    "\n",
+    "Now, you need to convert the sentences into tokens. You can use `BertDataParser.tokenizer` to convert questions and answers into tokens. Then, use `BertDataParser.formTokens` to create Bert-Formatted tokens. Once you have properly formatted tokens, use `parser.token2idx` to create the indices. \n",
+    "\n",
+    "The following code block converts the question and answer defined earlier into bert-formatted tokens and creates word types for the tokens. "
+   ]
+  },
+  {
+   "cell_type": "code",
+   "execution_count": null,
+   "metadata": {},
+   "outputs": [],
+   "source": [
+    "// Create token lists for question and answer\n",
+    "List<String> tokenQ = BertDataParser.tokenizer(question.toLowerCase());\n",
+    "List<String> tokenA = BertDataParser.tokenizer(resourceDocument.toLowerCase());\n",
+    "int validLength = tokenQ.size() + tokenA.size();\n",
+    "System.out.println(\"Question Token: \" + tokenQ);\n",
+    "System.out.println(\"Answer Token: \" + tokenA);\n",
+    "System.out.println(\"Valid length: \" + validLength);"
+   ]
+  },
+  {
+   "cell_type": "markdown",
+   "metadata": {},
+   "source": [
+    "Normally, words/sentences are represented as indices instead of Strings for training. They typically work like a vector in a n-dimensional space. In this case, you need to map them into indices. The form tokens also pad the sentence to the required length."
+   ]
+  },
+  {
+   "cell_type": "code",
+   "execution_count": null,
+   "metadata": {},
+   "outputs": [],
+   "source": [
+    "// Create Bert-formatted tokens\n",
+    "List<String> tokens = BertDataParser.formTokens(tokenQ, tokenA, 384);\n",
+    "// Convert tokens into indices in the vocabulary\n",
+    "BertDataParser parser = model.getArtifact(\"vocab.json\", BertDataParser::parse);\n",
+    "List<Integer> indices = parser.token2idx(tokens);"
+   ]
+  },
+  {
+   "cell_type": "markdown",
+   "metadata": {},
+   "source": [
+    "Finally, the model needs to understand which part is the Question and which part is the Answer. Mask the tokens as follows:\n",
+    "```\n",
+    "[Question tokens...AnswerTokens...padding tokens] => [000000...11111....0000]\n",
+    "```"
+   ]
+  },
+  {
+   "cell_type": "code",
+   "execution_count": null,
+   "metadata": {},
+   "outputs": [],
+   "source": [
+    "// Get token types\n",
+    "List<Float> tokenTypes = BertDataParser.getTokenTypes(tokenQ, tokenA, 384);"
+   ]
+  },
+  {
+   "cell_type": "markdown",
+   "metadata": {},
+   "source": [
+    "To properly convert them into `float[]` for `NDArray` creation, here is the helper function:"
+   ]
+  },
+  {
+   "cell_type": "code",
+   "execution_count": null,
+   "metadata": {},
+   "outputs": [],
+   "source": [
+    "/**\n",
+    " * Convert a List of Number to float array.\n",
+    " *\n",
+    " * @param list the list to be converted\n",
+    " * @return float array\n",
+    " */\n",
+    "public static float[] toFloatArray(List<? extends Number> list) {\n",
+    "    float[] ret = new float[list.size()];\n",
+    "    int idx = 0;\n",
+    "    for (Number n : list) {\n",
+    "        ret[idx++] = n.floatValue();\n",
+    "    }\n",
+    "    return ret;\n",
+    "}\n",
+    "\n",
+    "float[] indicesFloat = toFloatArray(indices);\n",
+    "float[] types = toFloatArray(tokenTypes);"
+   ]
+  },
+  {
+   "cell_type": "markdown",
+   "metadata": {},
+   "source": [
+    "Now that you have everything you need, you can create an NDList and populate all of the inputs you formatted earlier. You're done with pre-processing! \n",
+    "\n",
+    "#### Construct `Translator`\n",
+    "\n",
+    "You need to do this processing within an implementation of the `Translator` interface. `Translator` is designed to do pre-processing and post-processing. You must define the input and output objects. It contains the following two override classes:\n",
+    "- `public NDList processInput(TranslatorContext ctx, I)`\n",
+    "- `public String processOutput(TranslatorContext ctx, O)`\n",
+    "\n",
+    "Every translator takes in input and returns output in the form of generic objects. In this case, the translator takes input in the form of `QAInput` (I) and returns output as a `String` (O). `QAInput` is just an object that holds questions and answer; We have prepared the Input class for you."
+   ]
+  },
+  {
+   "cell_type": "markdown",
+   "metadata": {},
+   "source": [
+    "Armed with the needed knowledge, you can write an implementation of the `Translator` interface. `BertTranslator` uses the code snippets explained previously to implement the `processInput`method. For more information, see [`NDManager`](https://javadoc.djl.ai/api/0.4.0/ai/djl/ndarray/NDManager.html).\n",
+    "\n",
+    "```\n",
+    "manager.create(Number[] data, Shape)\n",
+    "manager.create(Number[] data)\n",
+    "```\n",
+    "\n",
+    "The `Shape` for `data0` and `data1` is (num_of_batches, sequence_length). For `data2` is just 1."
+   ]
+  },
+  {
+   "cell_type": "code",
+   "execution_count": null,
+   "metadata": {},
+   "outputs": [],
+   "source": [
+    "public class BertTranslator implements Translator<QAInput, String> {\n",
+    "        private BertDataParser parser;\n",
+    "        private List<String> tokens;\n",
+    "        private int seqLength;\n",
+    "\n",
+    "        BertTranslator(BertDataParser parser) {\n",
+    "            this.parser = parser;\n",
+    "            this.seqLength = 384;\n",
+    "        }\n",
+    "    \n",
+    "        @Override\n",
+    "        public Batchifier getBatchifier() {\n",
+    "            return null;\n",
+    "        }\n",
+    "\n",
+    "        @Override\n",
+    "        public NDList processInput(TranslatorContext ctx, QAInput input) throws IOException {\n",
+    "            BertDataParser parser = ctx.getModel().getArtifact(\"vocab.json\", BertDataParser::parse);\n",
+    "            // Pre-processing - tokenize sentence\n",
+    "            // Create token lists for question and answer\n",
+    "            List<String> tokenQ = BertDataParser.tokenizer(question.toLowerCase());\n",
+    "            List<String> tokenA = BertDataParser.tokenizer(resourceDocument.toLowerCase());\n",
+    "            \n",
+    "            // Calculate valid length (length(Question tokens) + length(resourceDocument tokens))\n",
+    "            var validLength = tokenQ.size() + tokenA.size();\n",
+    "                \n",
+    "            // Create Bert-formatted tokens\n",
+    "            tokens = BertDataParser.formTokens(tokenQ, tokenA, 384);\n",
+    "            \n",
+    "            if (tokens == null) {\n",
+    "                throw new IllegalStateException(\"tokens is not defined\");\n",
+    "            }\n",
+    "            \n",
+    "            // Convert tokens into indices in the vocabulary\n",
+    "            List<Integer> indices = parser.token2idx(tokens);\n",
+    "            // Get token types\n",
+    "            List<Float> tokenTypes = BertDataParser.getTokenTypes(tokenQ, tokenA, 384);\n",
+    "\n",
+    "            NDManager manager = ctx.getNDManager();\n",
+    "            \n",
+    "            // Using the manager created, create NDArrays for the indices, types, and valid length.\n",
+    "            // in that order. The type of the NDArray should all be float\n",
+    "            NDArray indicesNd = manager.create(toFloatArray(indices), new Shape(1, 384));\n",
+    "            indicesNd.setName(\"data0\");\n",
+    "            NDArray typesNd = manager.create(toFloatArray(tokenTypes), new Shape(1, 384));\n",
+    "            typesNd.setName(\"data1\");\n",
+    "            NDArray validLengthNd = manager.create(new float[]{validLength});\n",
+    "            validLengthNd.setName(\"data2\");\n",
+    "\n",
+    "            NDList list = new NDList(3);\n",
+    "            list.add(indicesNd);\n",
+    "            list.add(typesNd);\n",
+    "            list.add(validLengthNd);\n",
+    "        \n",
+    "            return list;\n",
+    "        }\n",
+    "\n",
+    "        @Override\n",
+    "        public String processOutput(TranslatorContext ctx, NDList list) {\n",
+    "            NDArray array = list.singletonOrThrow();\n",
+    "            NDList output = array.split(2, 2);\n",
+    "            // Get the formatted logits result\n",
+    "            NDArray startLogits = output.get(0).reshape(new Shape(1, -1));\n",
+    "            NDArray endLogits = output.get(1).reshape(new Shape(1, -1));\n",
+    "            // Get Probability distribution\n",
+    "            NDArray startProb = startLogits.softmax(-1);\n",
+    "            NDArray endProb = endLogits.softmax(-1);\n",
+    "            int startIdx = (int) startProb.argMax(1).getLong();\n",
+    "            int endIdx = (int) endProb.argMax(1).getLong();\n",
+    "            return tokens.subList(startIdx, endIdx + 1).toString();\n",
+    "        }\n",
+    "    }"
+   ]
+  },
+  {
+   "cell_type": "markdown",
+   "metadata": {},
+   "source": [
+    "Congrats! You have created your first Translator! We have pre-filled the `processOutput()` that will process the `NDList` and return it in a desired format. `processInput()` and `processOutput()` offer the flexibility to get the predictions from the model in any format you desire. \n",
+    "\n",
+    "\n",
+    "With the Translator implemented, you need to bring up the predictor that uses your `Translator` to start making predictions. You can find the usage for `Predictor` in the [Predictor Javadoc](https://javadoc.djl.ai/api/0.4.0/ai/djl/inference/Predictor.html). Create a translator and use the `question` and `resourceDocument` provided previously."
+   ]
+  },
+  {
+   "cell_type": "code",
+   "execution_count": null,
+   "metadata": {},
+   "outputs": [],
+   "source": [
+    "String predictResult = null;\n",
+    "\n",
+    "QAInput input = new QAInput(question, resourceDocument, 384);\n",
+    "BertTranslator translator = new BertTranslator(parser);\n",
+    "\n",
+    "// Create a Predictor and use it to predict the output\n",
+    "try (Predictor<QAInput, String> predictor = model.newPredictor(translator)) {\n",
+    "   predictResult = predictor.predict(input);\n",
+    "}\n",
+    "\n",
+    "System.out.println(question);\n",
+    "System.out.println(predictResult);"
+   ]
+  },
+  {
+   "cell_type": "markdown",
+   "metadata": {},
+   "source": [
+    "Based on the input, the following result will be shown:\n",
+    "```\n",
+    "[december, 2004]\n",
+    "```\n",
+    "That's it! \n",
+    "\n",
+    "You can try with more questions and answers. Here are the samples:\n",
+    "\n",
+    "**Answer Material**\n",
+    "\n",
+    "The Normans (Norman: Nourmands; French: Normands; Latin: Normanni) were the people who in the 10th and 11th centuries gave their name to Normandy, a region in France. They were descended from Norse (\"Norman\" comes from \"Norseman\") raiders and pirates from Denmark, Iceland and Norway who, under their leader Rollo, agreed to swear fealty to King Charles III of West Francia. Through generations of assimilation and mixing with the native Frankish and Roman-Gaulish populations, their descendants would gradually merge with the Carolingian-based cultures of West Francia. The distinct cultural and ethnic identity of the Normans emerged initially in the first half of the 10th century, and it continued to evolve over the succeeding centuries.\n",
+    "\n",
+    "\n",
+    "**Question**\n",
+    "\n",
+    "Q: When were the Normans in Normandy?\n",
+    "A: 10th and 11th centuries\n",
+    "\n",
+    "Q: In what country is Normandy located?\n",
+    "A: france"
    ]
   }
  ],
@@ -218,7 +458,7 @@
    "mimetype": "text/x-java-source",
    "name": "Java",
    "pygments_lexer": "java",
-   "version": "12.0.2+10"
+   "version": "11.0.5+10-LTS"
   },
   "pycharm": {
    "stem_cell": {
