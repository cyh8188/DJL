--- conflicted
+++ resolved
@@ -21,27 +21,17 @@
    "source": [
     "// %mavenRepo snapshots https://oss.sonatype.org/content/repositories/snapshots/\n",
     "\n",
-<<<<<<< HEAD
-    "%maven ai.djl:api:0.8.0\n",
-    "%maven ai.djl.mxnet:mxnet-engine:0.8.0\n",
-    "%maven ai.djl.mxnet:mxnet-model-zoo:0.8.0\n",
-=======
     "%maven ai.djl:api:0.4.0\n",
     "%maven ai.djl:repository:0.4.0\n",
     "%maven ai.djl.mxnet:mxnet-engine:0.4.0\n",
     "%maven ai.djl.mxnet:mxnet-model-zoo:0.4.0\n",
->>>>>>> 8fc0d9c1
     "%maven org.slf4j:slf4j-api:1.7.26\n",
     "%maven org.slf4j:slf4j-simple:1.7.26\n",
     "%maven net.java.dev.jna:jna:5.3.0\n",
     "        \n",
     "// See https://github.com/awslabs/djl/blob/master/mxnet/mxnet-engine/README.md\n",
     "// for more MXNet library selection options\n",
-<<<<<<< HEAD
-    "%maven ai.djl.mxnet:mxnet-native-auto:1.7.0-backport"
-=======
     "%maven ai.djl.mxnet:mxnet-native-auto:1.6.0"
->>>>>>> 8fc0d9c1
    ]
   },
   {
@@ -70,8 +60,8 @@
    "metadata": {},
    "outputs": [],
    "source": [
-    "var img = ImageFactory.getInstance().fromUrl(\"https://djl-ai.s3.amazonaws.com/resources/images/dog_bike_car.jpg\");\n",
-    "img.getWrappedImage()"
+    "var img = BufferedImageUtils.fromUrl(\"https://djl-ai.s3.amazonaws.com/resources/images/dog_bike_car.jpg\");\n",
+    "img"
    ]
   },
   {
@@ -124,8 +114,8 @@
    "metadata": {},
    "outputs": [],
    "source": [
-    "img.drawBoundingBoxes(detections);\n",
-    "img.getWrappedImage()"
+    "ImageVisualization.drawBoundingBoxes(img, detections);\n",
+    "img"
    ]
   },
   {
@@ -137,7 +127,7 @@
     "Using the model zoo model provided, you can run inference with just the following three lines of code:\n",
     "\n",
     "```\n",
-    "var img = ImageFactory.getInstance().fromUrl(\"https://djl-ai.s3.amazonaws.com/resources/images/dog_bike_car.jpg\");\n",
+    "var img = BufferedImageUtils.fromUrl(\"https://djl-ai.s3.amazonaws.com/resources/images/dog_bike_car.jpg\");\n",
     "var model = MxModelZoo.SSD.loadModel();\n",
     "var detections = model.newPredictor().predict(img);\n",
     "```\n",
