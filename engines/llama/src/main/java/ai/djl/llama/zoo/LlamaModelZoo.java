--- conflicted
+++ resolved
@@ -13,9 +13,7 @@
 package ai.djl.llama.zoo;
 
 import ai.djl.Application;
-import ai.djl.engine.Engine;
 import ai.djl.repository.Repository;
-import ai.djl.repository.Version;
 import ai.djl.repository.zoo.ModelLoader;
 import ai.djl.repository.zoo.ModelZoo;
 import ai.djl.util.ClassLoaderUtils;
@@ -41,7 +39,6 @@
 import java.util.Collections;
 import java.util.Map;
 import java.util.Set;
-import java.util.concurrent.atomic.AtomicBoolean;
 import java.util.zip.GZIPInputStream;
 
 /** LlamaModelZoo is a repository that contains llama.cpp models. */
@@ -55,11 +52,7 @@
 
     private static final long ONE_DAY = Duration.ofDays(1).toMillis();
 
-<<<<<<< HEAD
-    private volatile boolean initialized = false;
-=======
     private volatile boolean initialized; // NOPMD
->>>>>>> 38134059
 
     LlamaModelZoo() {}
 
